import Dispatch

/// Thenable represents an asynchronous operation that can be chained.
public protocol Thenable: AnyObject {
    /// The type of the wrapped value
    associatedtype T

    /// `pipe` is immediately executed when this `Thenable` is resolved
    func pipe(to: @escaping(Result<T, Error>) -> Void)

    /// The resolved result or nil if pending.
    var result: Result<T, Error>? { get }
}

public extension Thenable {
    /**
     The provided closure executes when this promise is fulfilled.
     
     This allows chaining promises. The promise returned by the provided closure is resolved before the promise returned by this closure resolves.
     
<<<<<<< HEAD
     - Parameter on: The dispatcher that executes the provided closure.
     - Parameter body: The closure that executes when this promise fulfills. It must return a promise.
=======
     - Parameter on: The queue to which the provided closure dispatches.
     - Parameter body: The closure that executes when this promise is fulfilled. It must return a promise.
>>>>>>> 75cc1d46
     - Returns: A new promise that resolves when the promise returned from the provided closure resolves. For example:

           firstly {
               URLSession.shared.dataTask(.promise, with: url1)
           }.then { response in
               transform(data: response.data)
           }.done { transformation in
               //…
           }
     */
    func then<U: Thenable>(on: Dispatcher = conf.D.map, _ body: @escaping(T) throws -> U) -> Promise<U.T> {
        let rp = Promise<U.T>(.pending)
        pipe {
            switch $0 {
            case .success(let value):
                on.dispatch {
                    do {
                        let rv = try body(value)
                        guard rv !== rp else { throw PMKError.returnedSelf }
                        rv.pipe(to: rp.box.seal)
                    } catch {
                        rp.box.seal(.failure(error))
                    }
                }
            case .failure(let error):
                rp.box.seal(.failure(error))
            }
        }
        return rp
    }

    /**
     The provided closure is executed when this promise is fulfilled.
     
     This is like `then` but it requires the closure to return a non-promise.
     
     - Parameter on: The dispatcher that executes the provided closure.
     - Parameter transform: The closure that is executed when this Promise is fulfilled. It must return a non-promise.
     - Returns: A new promise that is fulfilled with the value returned from the provided closure or rejected if the provided closure throws. For example:

           firstly {
               URLSession.shared.dataTask(.promise, with: url1)
           }.map { response in
               response.data.length
           }.done { length in
               //…
           }
     */
    func map<U>(on: Dispatcher = conf.D.map, _ transform: @escaping(T) throws -> U) -> Promise<U> {
        let rp = Promise<U>(.pending)
        pipe {
            switch $0 {
            case .success(let value):
                on.dispatch {
                    do {
                        rp.box.seal(.success(try transform(value)))
                    } catch {
                        rp.box.seal(.failure(error))
                    }
                }
            case .failure(let error):
                rp.box.seal(.failure(error))
            }
        }
        return rp
    }

    #if swift(>=4) && !swift(>=5.2)
    /**
     Similar to func `map<U>(on: DispatchQueue? = conf.Q.map, flags: DispatchWorkItemFlags? = nil, _ transform: @escaping(T) throws -> U) -> Promise<U>`, but accepts a key path instead of a closure.
     
     - Parameter on: The queue to which the provided key path for value dispatches.
     - Parameter keyPath: The key path to the value that is using when this Promise is fulfilled.
     - Returns: A new promise that is fulfilled with the value for the provided key path.
     */
    func map<U>(on: DispatchQueue? = conf.Q.map, flags: DispatchWorkItemFlags? = nil, _ keyPath: KeyPath<T, U>) -> Promise<U> {
        let rp = Promise<U>(.pending)
        pipe {
            switch $0 {
            case .fulfilled(let value):
                on.async(flags: flags) {
                    rp.box.seal(.fulfilled(value[keyPath: keyPath]))
                }
            case .rejected(let error):
                rp.box.seal(.rejected(error))
            }
        }
        return rp
    }
    #endif

    /**
      The provided closure is executed when this promise is fulfilled.

      In your closure return an `Optional`, if you return `nil` the resulting promise is rejected with `PMKError.compactMap`, otherwise the promise is fulfilled with the unwrapped value.

           firstly {
               URLSession.shared.dataTask(.promise, with: url)
           }.compactMap {
               try JSONSerialization.jsonObject(with: $0.data) as? [String: String]
           }.done { dictionary in
               //…
           }.catch {
               // either `PMKError.compactMap` or a `JSONError`
           }
     */
    func compactMap<U>(on: Dispatcher = conf.D.map, _ transform: @escaping(T) throws -> U?) -> Promise<U> {
        let rp = Promise<U>(.pending)
        pipe {
            switch $0 {
            case .success(let value):
                on.dispatch {
                    do {
                        if let rv = try transform(value) {
                            rp.box.seal(.success(rv))
                        } else {
                            throw PMKError.compactMap(value, U.self)
                        }
                    } catch {
                        rp.box.seal(.failure(error))
                    }
                }
            case .failure(let error):
                rp.box.seal(.failure(error))
            }
        }
        return rp
    }

    #if swift(>=4) && !swift(>=5.2)
    /**
    Similar to func `compactMap<U>(on: DispatchQueue? = conf.Q.map, flags: DispatchWorkItemFlags? = nil, _ transform: @escaping(T) throws -> U?) -> Promise<U>`, but accepts a key path instead of a closure.
    
    - Parameter on: The queue to which the provided key path for value dispatches.
    - Parameter keyPath: The key path to the value that is using when this Promise is fulfilled. If the value for `keyPath` is `nil` the resulting promise is rejected with `PMKError.compactMap`.
    - Returns: A new promise that is fulfilled with the value for the provided key path.
    */
    func compactMap<U>(on: DispatchQueue? = conf.Q.map, flags: DispatchWorkItemFlags? = nil, _ keyPath: KeyPath<T, U?>) -> Promise<U> {
        let rp = Promise<U>(.pending)
        pipe {
            switch $0 {
            case .fulfilled(let value):
                on.async(flags: flags) {
                    do {
                        if let rv = value[keyPath: keyPath] {
                            rp.box.seal(.fulfilled(rv))
                        } else {
                            throw PMKError.compactMap(value, U.self)
                        }
                    } catch {
                        rp.box.seal(.rejected(error))
                    }
                }
            case .rejected(let error):
                rp.box.seal(.rejected(error))
            }
        }
        return rp
    }
    #endif

    /**
     The provided closure is executed when this promise is fulfilled.
     
     Equivalent to `map { x -> Void in`, but since we force the `Void` return Swift
     is happier and gives you less hassle about your closure’s qualification.
     
     - Parameter on: The dispatcher that executes the provided closure.
     - Parameter body: The closure that is executed when this Promise is fulfilled.
     - Returns: A new promise fulfilled as `Void` or rejected if the provided closure throws.
     
           firstly {
               URLSession.shared.dataTask(.promise, with: url)
           }.done { response in
               print(response.data)
           }
     */
    func done(on: Dispatcher = conf.D.return, _ body: @escaping(T) throws -> Void) -> Promise<Void> {
        let rp = Promise<Void>(.pending)
        pipe {
            switch $0 {
            case .success(let value):
                on.dispatch {
                    do {
                        try body(value)
                        rp.box.seal(.success(()))
                    } catch {
                        rp.box.seal(.failure(error))
                    }
                }
            case .failure(let error):
                rp.box.seal(.failure(error))
            }
        }
        return rp
    }

    /**
     The provided closure is executed when this promise is fulfilled.
     
     This is like `done` but it returns the same value that the handler is fed.
     `get` immutably accesses the fulfilled value; the returned Promise maintains that value.
     
     - Parameter on: The dispatcher that executes the provided closure.
     - Parameter body: The closure that is executed when this Promise is fulfilled.
     - Returns: A new promise that is fulfilled with the value that the handler is fed or rejected if the provided closure throws. For example:
     
           firstly {
               .value(1)
           }.get { foo in
               print(foo, " is 1")
           }.done { foo in
               print(foo, " is 1")
           }.done { foo in
               print(foo, " is Void")
           }
     */
    func get(on: Dispatcher = conf.D.return, _ body: @escaping (T) throws -> Void) -> Promise<T> {
        return map(on: on) {
            try body($0)
            return $0
        }
    }

    /**
     The provided closure is executed with promise result.

     This is like `get` but provides the Result<T> of the Promise so you can inspect the value of the chain at this point without causing any side effects.

     - Parameter on: The dispatcher that executes the provided closure.
     - Parameter body: The closure that is executed with Result of Promise.
     - Returns: A new promise that is resolved with the result that the handler is fed. For example:

     promise.tap{ print($0) }.then{ /*…*/ }
     */
    func tap(on: Dispatcher = conf.D.map, _ body: @escaping(Result<T, Error>) -> Void) -> Promise<T> {
        return Promise { seal in
            pipe { result in
                on.dispatch {
                    body(result)
                    seal.resolve(result)
                }
            }
        }
    }

    /// - Returns: a new promise chained off this promise but with its value discarded.
    func asVoid() -> Promise<Void> {
        return map(on: nil) { _ in }
    }
}

public extension Thenable {
    /**
     - Returns: The error with which this promise was rejected; `nil` if this promise is not rejected.
     */
    var error: Error? {
        switch result {
        case .none:
            return nil
        case .some(.success):
            return nil
        case .some(.failure(let error)):
            return error
        }
    }

    /**
     - Returns: `true` if the promise has not yet resolved.
     */
    var isPending: Bool {
        return result == nil
    }

    /**
     - Returns: `true` if the promise has resolved.
     */
    var isResolved: Bool {
        return !isPending
    }

    /**
     - Returns: `true` if the promise was fulfilled.
     */
    var isFulfilled: Bool {
        return value != nil
    }

    /**
     - Returns: `true` if the promise was rejected.
     */
    var isRejected: Bool {
        return error != nil
    }

    /**
     - Returns: The value with which this promise was fulfilled or `nil` if this promise is pending or rejected.
     */
    var value: T? {
        switch result {
        case .none:
            return nil
        case .some(.success(let value)):
            return value
        case .some(.failure):
            return nil
        }
    }
}

public extension Thenable {
    /**
     Converts a Promise or Guarantee into a promise that can be cancelled.
     - Parameter thenable: The Thenable (Promise or Guarantee) to be made cancellable.
     - Returns: A CancellablePromise that is a cancellable variant of the given Promise or Guarantee.
     */
    func cancellize(cancelContext: CancelContext? = nil) -> CancellablePromise<T> {
        return CancellablePromise(self, cancelContext: cancelContext)
     }
}


public extension Thenable where T: Sequence {
    /**
     `Promise<[T]>` => `T` -> `U` => `Promise<[U]>`

         firstly {
             .value([1,2,3])
         }.mapValues { integer in
             integer * 2
         }.done {
             // $0 => [2,4,6]
         }
     */
    func mapValues<U>(on: Dispatcher = conf.D.map, _ transform: @escaping(T.Iterator.Element) throws -> U) -> Promise<[U]> {
        return map(on: on) { try $0.map(transform) }
    }

    #if swift(>=4) && !swift(>=5.2)
    /**
     `Promise<[T]>` => `KeyPath<T, U>` => `Promise<[U]>`

         firstly {
             .value([Person(name: "Max"), Person(name: "Roman"), Person(name: "John")])
         }.mapValues(\.name).done {
             // $0 => ["Max", "Roman", "John"]
         }
     */
    func mapValues<U>(on: DispatchQueue? = conf.Q.map, flags: DispatchWorkItemFlags? = nil, _ keyPath: KeyPath<T.Iterator.Element, U>) -> Promise<[U]> {
        return map(on: on, flags: flags){ $0.map { $0[keyPath: keyPath] } }
    }
    #endif

    /**
     `Promise<[T]>` => `T` -> `[U]` => `Promise<[U]>`

         firstly {
             .value([1,2,3])
         }.flatMapValues { integer in
             [integer, integer]
         }.done {
             // $0 => [1,1,2,2,3,3]
         }
     */
    func flatMapValues<U: Sequence>(on: Dispatcher = conf.D.map, _ transform: @escaping(T.Iterator.Element) throws -> U) -> Promise<[U.Iterator.Element]> {
        return map(on: on){ (foo: T) in
            try foo.flatMap{ try transform($0) }
        }
    }

    /**
     `Promise<[T]>` => `T` -> `U?` => `Promise<[U]>`

         firstly {
             .value(["1","2","a","3"])
         }.compactMapValues {
             Int($0)
         }.done {
             // $0 => [1,2,3]
         }
     */

    func compactMapValues<U>(on: Dispatcher = conf.D.map, _ transform: @escaping(T.Iterator.Element) throws -> U?) -> Promise<[U]> {
        return map(on: on) { foo -> [U] in
            return try foo.compactMap(transform)
        }
    }

    #if swift(>=4) && !swift(>=5.2)
    /**
     `Promise<[T]>` => `KeyPath<T, U?>` => `Promise<[U]>`

         firstly {
             .value([Person(name: "Max"), Person(name: "Roman", age: 26), Person(name: "John", age: 23)])
         }.compactMapValues(\.age).done {
             // $0 => [26, 23]
         }
     */
    func compactMapValues<U>(on: DispatchQueue? = conf.Q.map, flags: DispatchWorkItemFlags? = nil, _ keyPath: KeyPath<T.Iterator.Element, U?>) -> Promise<[U]> {
        return map(on: on, flags: flags) { foo -> [U] in
          #if !swift(>=4.1)
            return foo.flatMap { $0[keyPath: keyPath] }
          #else
            return foo.compactMap { $0[keyPath: keyPath] }
          #endif
        }
    }
    #endif

    /**
     `Promise<[T]>` => `T` -> `Promise<U>` => `Promise<[U]>`

         firstly {
             .value([1,2,3])
         }.thenMap { integer in
             .value(integer * 2)
         }.done {
             // $0 => [2,4,6]
         }
     */
    func thenMap<U: Thenable>(on: Dispatcher = conf.D.map, _ transform: @escaping(T.Iterator.Element) throws -> U) -> Promise<[U.T]> {
        return then(on: on) {
            when(fulfilled: try $0.map(transform))
        }
    }

    /**
     `Promise<[T]>` => `T` -> `Promise<[U]>` => `Promise<[U]>`

         firstly {
             .value([1,2,3])
         }.thenFlatMap { integer in
             .value([integer, integer])
         }.done {
             // $0 => [1,1,2,2,3,3]
         }
     */
    func thenFlatMap<U: Thenable>(on: Dispatcher = conf.D.map, _ transform: @escaping(T.Iterator.Element) throws -> U) -> Promise<[U.T.Iterator.Element]> where U.T: Sequence {
        return then(on: on) {
            when(fulfilled: try $0.map(transform))
        }.map(on: nil) {
            $0.flatMap{ $0 }
        }
    }

    /**
     `Promise<[T]>` => `T` -> Bool => `Promise<[T]>`

         firstly {
             .value([1,2,3])
         }.filterValues {
             $0 > 1
         }.done {
             // $0 => [2,3]
         }
     */
    func filterValues(on: Dispatcher = conf.D.map, _ isIncluded: @escaping (T.Iterator.Element) -> Bool) -> Promise<[T.Iterator.Element]> {
        return map(on: on) {
            $0.filter(isIncluded)
        }
    }

    #if swift(>=4) && !swift(>=5.2)
    /**
     `Promise<[T]>` => `KeyPath<T, Bool>` => `Promise<[T]>`

         firstly {
             .value([Person(name: "Max"), Person(name: "Roman", age: 26, isStudent: false), Person(name: "John", age: 23, isStudent: true)])
         }.filterValues(\.isStudent).done {
             // $0 => [Person(name: "John", age: 23, isStudent: true)]
         }
     */
    func filterValues(on: DispatchQueue? = conf.Q.map, flags: DispatchWorkItemFlags? = nil, _ keyPath: KeyPath<T.Iterator.Element, Bool>) -> Promise<[T.Iterator.Element]> {
        return map(on: on, flags: flags) {
            $0.filter { $0[keyPath: keyPath] }
        }
    }
    #endif
}

public extension Thenable where T: Collection {
    /// - Returns: a promise fulfilled with the first value of this `Collection` or, if empty, a promise rejected with PMKError.emptySequence.
    var firstValue: Promise<T.Iterator.Element> {
        return map(on: nil) { aa in
            if let a1 = aa.first {
                return a1
            } else {
                throw PMKError.emptySequence
            }
        }
    }

    func firstValue(on: Dispatcher = conf.D.map, where test: @escaping (T.Iterator.Element) -> Bool) -> Promise<T.Iterator.Element> {
        return map(on: on) {
            for x in $0 where test(x) {
                return x
            }
            throw PMKError.emptySequence
        }
    }

    /// - Returns: a promise fulfilled with the last value of this `Collection` or, if empty, a promise rejected with PMKError.emptySequence.
    var lastValue: Promise<T.Iterator.Element> {
        return map(on: nil) { aa in
            if aa.isEmpty {
                throw PMKError.emptySequence
            } else {
                let i = aa.index(aa.endIndex, offsetBy: -1)
                return aa[i]
            }
        }
    }
}

public extension Thenable where T: Sequence, T.Iterator.Element: Comparable {
    /// - Returns: a promise fulfilled with the sorted values of this `Sequence`.
    func sortedValues(on: Dispatcher = conf.D.map) -> Promise<[T.Iterator.Element]> {
        return map(on: on){ $0.sorted() }
    }
}<|MERGE_RESOLUTION|>--- conflicted
+++ resolved
@@ -15,16 +15,11 @@
 public extension Thenable {
     /**
      The provided closure executes when this promise is fulfilled.
-     
+
      This allows chaining promises. The promise returned by the provided closure is resolved before the promise returned by this closure resolves.
-     
-<<<<<<< HEAD
+
      - Parameter on: The dispatcher that executes the provided closure.
      - Parameter body: The closure that executes when this promise fulfills. It must return a promise.
-=======
-     - Parameter on: The queue to which the provided closure dispatches.
-     - Parameter body: The closure that executes when this promise is fulfilled. It must return a promise.
->>>>>>> 75cc1d46
      - Returns: A new promise that resolves when the promise returned from the provided closure resolves. For example:
 
            firstly {
@@ -58,9 +53,9 @@
 
     /**
      The provided closure is executed when this promise is fulfilled.
-     
+
      This is like `then` but it requires the closure to return a non-promise.
-     
+
      - Parameter on: The dispatcher that executes the provided closure.
      - Parameter transform: The closure that is executed when this Promise is fulfilled. It must return a non-promise.
      - Returns: A new promise that is fulfilled with the value returned from the provided closure or rejected if the provided closure throws. For example:
@@ -95,7 +90,7 @@
     #if swift(>=4) && !swift(>=5.2)
     /**
      Similar to func `map<U>(on: DispatchQueue? = conf.Q.map, flags: DispatchWorkItemFlags? = nil, _ transform: @escaping(T) throws -> U) -> Promise<U>`, but accepts a key path instead of a closure.
-     
+
      - Parameter on: The queue to which the provided key path for value dispatches.
      - Parameter keyPath: The key path to the value that is using when this Promise is fulfilled.
      - Returns: A new promise that is fulfilled with the value for the provided key path.
@@ -157,7 +152,7 @@
     #if swift(>=4) && !swift(>=5.2)
     /**
     Similar to func `compactMap<U>(on: DispatchQueue? = conf.Q.map, flags: DispatchWorkItemFlags? = nil, _ transform: @escaping(T) throws -> U?) -> Promise<U>`, but accepts a key path instead of a closure.
-    
+
     - Parameter on: The queue to which the provided key path for value dispatches.
     - Parameter keyPath: The key path to the value that is using when this Promise is fulfilled. If the value for `keyPath` is `nil` the resulting promise is rejected with `PMKError.compactMap`.
     - Returns: A new promise that is fulfilled with the value for the provided key path.
@@ -188,14 +183,14 @@
 
     /**
      The provided closure is executed when this promise is fulfilled.
-     
+
      Equivalent to `map { x -> Void in`, but since we force the `Void` return Swift
      is happier and gives you less hassle about your closure’s qualification.
-     
+
      - Parameter on: The dispatcher that executes the provided closure.
      - Parameter body: The closure that is executed when this Promise is fulfilled.
      - Returns: A new promise fulfilled as `Void` or rejected if the provided closure throws.
-     
+
            firstly {
                URLSession.shared.dataTask(.promise, with: url)
            }.done { response in
@@ -224,14 +219,14 @@
 
     /**
      The provided closure is executed when this promise is fulfilled.
-     
+
      This is like `done` but it returns the same value that the handler is fed.
      `get` immutably accesses the fulfilled value; the returned Promise maintains that value.
-     
+
      - Parameter on: The dispatcher that executes the provided closure.
      - Parameter body: The closure that is executed when this Promise is fulfilled.
      - Returns: A new promise that is fulfilled with the value that the handler is fed or rejected if the provided closure throws. For example:
-     
+
            firstly {
                .value(1)
            }.get { foo in
