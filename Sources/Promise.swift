import class Foundation.Thread
import Dispatch

/**
 A `Promise` is a functional abstraction around a failable asynchronous operation.
 - See: `Thenable`
 */
public final class Promise<T>: Thenable, CatchMixin {
    let box: Box<Result<T, Error>>

    fileprivate init(box: SealedBox<Result<T, Error>>) {
        self.box = box
    }

    /**
      Initialize a new fulfilled promise.

      We do not provide `init(value:)` because Swift is “greedy”
      and would pick that initializer in cases where it should pick
      one of the other more specific options leading to Promises with
      `T` that is eg: `Error` or worse `(T->Void,Error->Void)` for
      uses of our PMK < 4 pending initializer due to Swift trailing
      closure syntax (nothing good comes without pain!).

      Though often easy to detect, sometimes these issues would be
      hidden by other type inference leading to some nasty bugs in
      production.

      In PMK5 we tried to work around this by making the pending
      initializer take the form `Promise(.pending)` but this led to
      bad migration errors for PMK4 users. Hence instead we quickly
      released PMK6 and now only provide this initializer for making
      sealed & fulfilled promises.

      Usage is still (usually) good:

          guard foo else {
              return .value(bar)
          }
     */
<<<<<<< HEAD
    public class func value(_ value: T) -> Promise<T> {
        return Promise(box: SealedBox(value: .success(value)))
=======
    public static func value(_ value: T) -> Promise<T> {
        return Promise(box: SealedBox(value: .fulfilled(value)))
>>>>>>> 75cc1d46
    }

    /// Initialize a new rejected promise.
    public init(error: Error) {
        box = SealedBox(value: .failure(error))
    }

    /// Initialize a new promise bound to the provided `Thenable`.
    public init<U: Thenable>(_ bridge: U) where U.T == T {
        box = EmptyBox()
        bridge.pipe(to: box.seal)
    }

    /// Initialize a new promise that can be resolved with the provided `Resolver`.
    public init(resolver body: (Resolver<T>) throws -> Void) {
        box = EmptyBox()
        let resolver = Resolver(box)
        do {
            try body(resolver)
        } catch {
            resolver.reject(error)
        }
    }

    /// Initialize a new promise that can be resolved with the provided `Resolver`.
    public init(cancellable: Cancellable, resolver body: (Resolver<T>) throws -> Void) {
        box = EmptyBox()
        let resolver = Resolver(box)
        self.cancellable = cancellable
        self.rejectIfCancelled = resolver.reject
        do {
            try body(resolver)
        } catch {
            resolver.reject(error)
        }
    }

    /// - Returns: a tuple of a new pending promise and its `Resolver`.
    public class func pending() -> (promise: Promise<T>, resolver: Resolver<T>) {
        return { ($0, Resolver($0.box)) }(Promise<T>(.pending))
    }

    /// - See: `Thenable.pipe`
    public func pipe(to: @escaping(Result<T, Error>) -> Void) {
        switch box.inspect() {
        case .pending:
            box.inspect {
                switch $0 {
                case .pending(let handlers):
                    handlers.append(to)
                case .resolved(let value):
                    to(value)
                }
            }
        case .resolved(let value):
            to(value)
        }
    }

    /// - See: `Thenable.result`
    public var result: Result<T, Error>? {
        switch box.inspect() {
        case .pending:
            return nil
        case .resolved(let result):
            return result
        }
    }

    init(_: PMKUnambiguousInitializer) {
        box = EmptyBox()
    }
    
    var cancellable: Cancellable?
    var rejectIfCancelled: ((Error) -> Void)?
    
    public func setCancellable(_ cancellable: Cancellable?, reject: ((Error) -> Void)? = nil) {
        self.cancellable = cancellable
        rejectIfCancelled = reject
    }
}

public extension Promise {
    /**
     Blocks this thread, so—you know—don’t call this on a serial thread that
     any part of your chain may use. Like the main thread for example.
     */
    func wait() throws -> T {

        if Thread.isMainThread {
            conf.logHandler(.waitOnMainThread)
        }

        var result = self.result

        if result == nil {
            let group = DispatchGroup()
            group.enter()
            pipe { result = $0; group.leave() }
            group.wait()
        }

        return try result!.get()
    }
}

extension Promise where T == Void {
    /// Initializes a new promise fulfilled with `Void`
    public convenience init() {
        self.init(box: SealedBox(value: .success(Void())))
    }

    /// Returns a new promise fulfilled with `Void`
    public static var value: Promise<Void> {
        return .value(Void())
    }
}

public extension DispatchQueue {
    /**
     Asynchronously executes the provided closure on a dispatch queue, yielding a `Promise`.

         DispatchQueue.global().async(.promise) {
             try md5(input)
         }.done { md5 in
             //…
         }

     - Parameters:
       - _: Must be `.promise` to distinguish from standard `DispatchQueue.async`
       - group: A `DispatchGroup`, as for standard `DispatchQueue.async`
       - qos: A quality-of-service grade, as for standard `DispatchQueue.async`
       - flags: Work item flags, as for standard `DispatchQueue.async`
       - body: A closure that yields a value to resolve the promise.
     - Returns: A new `Promise` resolved by the result of the provided closure.
     */
    @available(macOS 10.10, iOS 8.0, tvOS 9.0, watchOS 2.0, *)
    final func async<T>(_: PMKNamespacer, group: DispatchGroup? = nil, qos: DispatchQoS? = nil, flags: DispatchWorkItemFlags? = nil, execute body: @escaping () throws -> T) -> Promise<T> {
        let promise = Promise<T>(.pending)
        asyncD(group: group, qos: qos, flags: flags) {
            do {
                promise.box.seal(.success(try body()))
            } catch {
                promise.box.seal(.failure(error))
            }
        }
        return promise
    }
}

public extension Dispatcher {
    /**
     Executes the provided closure on a `Dispatcher`, yielding a `Promise`
     that represents the value ultimately returned by the closure.
     
         dispatcher.dispatch {
            try md5(input)
         }.done { md5 in
            //…
         }
     
     - Parameter body: A closure that yields a value to resolve the promise.
     - Returns: A new `Promise` resolved by the result of the provided closure.
     */
    func dispatch<T>(_ body: @escaping () throws -> T) -> Promise<T> {
        let promise = Promise<T>(.pending)
        dispatch {
            do {
                promise.box.seal(.success(try body()))
            } catch {
                promise.box.seal(.failure(error))
            }
        }
        return promise
    }
}

/// used by our extensions to provide unambiguous functions with the same name as the original function
public enum PMKNamespacer {
    case promise
}

enum PMKUnambiguousInitializer {
    case pending
}<|MERGE_RESOLUTION|>--- conflicted
+++ resolved
@@ -38,13 +38,8 @@
               return .value(bar)
           }
      */
-<<<<<<< HEAD
     public class func value(_ value: T) -> Promise<T> {
         return Promise(box: SealedBox(value: .success(value)))
-=======
-    public static func value(_ value: T) -> Promise<T> {
-        return Promise(box: SealedBox(value: .fulfilled(value)))
->>>>>>> 75cc1d46
     }
 
     /// Initialize a new rejected promise.
@@ -117,10 +112,10 @@
     init(_: PMKUnambiguousInitializer) {
         box = EmptyBox()
     }
-    
+
     var cancellable: Cancellable?
     var rejectIfCancelled: ((Error) -> Void)?
-    
+
     public func setCancellable(_ cancellable: Cancellable?, reject: ((Error) -> Void)? = nil) {
         self.cancellable = cancellable
         rejectIfCancelled = reject
@@ -199,13 +194,13 @@
     /**
      Executes the provided closure on a `Dispatcher`, yielding a `Promise`
      that represents the value ultimately returned by the closure.
-     
+
          dispatcher.dispatch {
             try md5(input)
          }.done { md5 in
             //…
          }
-     
+
      - Parameter body: A closure that yields a value to resolve the promise.
      - Returns: A new `Promise` resolved by the result of the provided closure.
      */
