import Foundation
import Dispatch

/*
 When 提供的都是, 当传入的 Promise 都完成了之后, 产出的一个 Promise<[Result]>
 */

// 没有关于 Output 的限制. 这里就是在等待, 所有的 Promise 完成之后的一个事件而已.
private func _when<U: Thenable>(_ thenables: [U]) -> Promise<Void> {
    var countdown = thenables.count
    guard countdown > 0 else {
        return .value(Void())
    }
    
    let rp = Promise<Void>(.pending)
<<<<<<< HEAD
    
    let progress = Progress(totalUnitCount: Int64(thenables.count))
    progress.isCancellable = false
    progress.isPausable = false
    
    let barrier = DispatchQueue(label: "org.promisekit.barrier.when", attributes: .concurrent)
    
=======

    // 这里的思路, 和自己写没有太大的区别.
    // 都是在结果函数里面, 进行 count 值的比对.
    // 并且要有加锁相关的处理.
    let barrier = DispatchQueue(label: "org.promisekit.barrier.when", attributes: .concurrent)
>>>>>>> 1d2e10c7
    for promise in thenables {
        promise.pipe { result in
            // 各个 Primise 自然是自己触发各自的异步操作, 只不过汇总的时候, 需要加锁.
            barrier.sync(flags: .barrier) {
                switch result {
                case .rejected(let error):
                    if rp.isPending {
                        // 如果有一个出错了, 总的 Rp 就认为出错了.
                        // barrier 已经确定了, 一定是在锁的环境了.
                        // rp 里面的加锁, 是 rp 的机制, 这里不会有死锁的问题.
                        rp.box.seal(.rejected(error))
                    }
                case .fulfilled:
                    guard rp.isPending else { return }
                    countdown -= 1
                    if countdown == 0 {
                        rp.box.seal(.fulfilled(()))
                    }
                }
            }
        }
    }
    
    return rp
}

private func __when<T>(_ guarantees: [Guarantee<T>]) -> Guarantee<Void> {
    var countdown = guarantees.count
    guard countdown > 0 else {
        return .value(Void())
    }
    
    let rg = Guarantee<Void>(.pending)
<<<<<<< HEAD
    
    let progress = Progress(totalUnitCount: Int64(guarantees.count))
    progress.isCancellable = false
    progress.isPausable = false
    
=======
>>>>>>> 1d2e10c7
    let barrier = DispatchQueue(label: "org.promisekit.barrier.when", attributes: .concurrent)
    
    for guarantee in guarantees {
        guarantee.pipe { (_: T) in
            barrier.sync(flags: .barrier) {
                guard rg.isPending else { return }
                // 相比较 pormise, Guarantee 里面直接是 fulfilled 状况的判断, 没有 error 的判断.
                countdown -= 1
                if countdown == 0 {
                    rg.box.seal(())
                }
            }
        }
    }
    
    return rg
}

/**
 Wait for all promises in a set to fulfill.
 
 For example:
 
 when(fulfilled: promise1, promise2).then { results in
 //…
 }.catch { error in
 switch error {
 case URLError.notConnectedToInternet:
 //…
 case CLError.denied:
 //…
 }
 }
 
 - Note: If *any* of the provided promises reject, the returned promise is immediately rejected with that error.
 - Warning: In the event of rejection the other promises will continue to resolve and, as per any other promise, will either fulfill or reject. This is the right pattern for `getter` style asynchronous tasks, but often for `setter` tasks (eg. storing data on a server), you most likely will need to wait on all tasks and then act based on which have succeeded and which have failed, in such situations use `when(resolved:)`.
 - Parameter promises: The promises upon which to wait before the returned promise resolves.
 - Returns: A new promise that resolves when all the provided promises fulfill or one of the provided promises rejects.
 - Note: `when` provides `NSProgress`.
 - SeeAlso: `when(resolved:)`
<<<<<<< HEAD
 */
=======
*/
// AllPromise 的实现.
>>>>>>> 1d2e10c7
public func when<U: Thenable>(fulfilled thenables: [U]) -> Promise<[U.T]> {
    // thenables.map 中的 map, 是 Sequence 里面的 map.
    // _when 返回的 Promise 能够 fulfilled, 就代表着 thenables 里面都有值了.
    // 这个时候, 就能够使用 value 来获取里面的值了.
    return _when(thenables).map(on: nil) { thenables.map{ $0.value! } }
}

/// Wait for all promises in a set to fulfill.
public func when<U: Thenable>(fulfilled promises: U...) -> Promise<Void> where U.T == Void {
    return _when(promises)
}

/// Wait for all promises in a set to fulfill.
public func when<U: Thenable>(fulfilled promises: [U]) -> Promise<Void> where U.T == Void {
    return _when(promises)
}

/*
 When 只是达到了, 所有的都完成了这一事件的监听.
 想要获取到里面的值, 还需要专门的进行一次抽取.
 */

/// Wait for all promises in a set to fulfill.
public func when<U: Thenable, V: Thenable>(fulfilled pu: U, _ pv: V) -> Promise<(U.T, V.T)> {
    return _when([pu.asVoid(), pv.asVoid()]).map(on: nil) { (pu.value!, pv.value!) }
}

/// Wait for all promises in a set to fulfill.
public func when<U: Thenable, V: Thenable, W: Thenable>(fulfilled pu: U, _ pv: V, _ pw: W) -> Promise<(U.T, V.T, W.T)> {
    return _when([pu.asVoid(), pv.asVoid(), pw.asVoid()]).map(on: nil) { (pu.value!, pv.value!, pw.value!) }
}

/// Wait for all promises in a set to fulfill.
public func when<U: Thenable, V: Thenable, W: Thenable, X: Thenable>(fulfilled pu: U, _ pv: V, _ pw: W, _ px: X) -> Promise<(U.T, V.T, W.T, X.T)> {
    return _when([pu.asVoid(), pv.asVoid(), pw.asVoid(), px.asVoid()]).map(on: nil) { (pu.value!, pv.value!, pw.value!, px.value!) }
}

/// Wait for all promises in a set to fulfill.
public func when<U: Thenable, V: Thenable, W: Thenable, X: Thenable, Y: Thenable>(fulfilled pu: U, _ pv: V, _ pw: W, _ px: X, _ py: Y) -> Promise<(U.T, V.T, W.T, X.T, Y.T)> {
    return _when([pu.asVoid(), pv.asVoid(), pw.asVoid(), px.asVoid(), py.asVoid()]).map(on: nil) { (pu.value!, pv.value!, pw.value!, px.value!, py.value!) }
}

/**
 Generate promises at a limited rate and wait for all to fulfill.
 
 For example:
 
 func downloadFile(url: URL) -> Promise<Data> {
 // ...
 }
 
<<<<<<< HEAD
 let urls: [URL] = /*…*/
 let urlGenerator = urls.makeIterator()
 
 let generator = AnyIterator<Promise<Data>> {
 guard url = urlGenerator.next() else {
 return nil
 }
 return downloadFile(url)
 }
 
 when(generator, concurrently: 3).done { datas in
 // ...
 }
=======
     let urls: [URL] = /*…*/
     let urlGenerator = urls.makeIterator()

 /*
  AnyIterator 中传入的闭包, 当做 next 方法的实现.
  */
 // 每次迭代的时候, 才进行 Promise 的创建.
     let generator = AnyIterator<Promise<Data>> {
         guard url = urlGenerator.next() else {
             return nil
         }
         return downloadFile(url)
     }

     when(generator, concurrently: 3).done { datas in
         // ...
     }
>>>>>>> 1d2e10c7
 
 No more than three downloads will occur simultaneously.
 
 - Note: The generator is called *serially* on a *background* queue.
 - Warning: Refer to the warnings on `when(fulfilled:)`
 - Parameter promiseGenerator: Generator of promises.
 - Returns: A new promise that resolves when all the provided promises fulfill or one of the provided promises rejects.
 - SeeAlso: `when(resolved:)`
 */

<<<<<<< HEAD
public func when<It: IteratorProtocol>(fulfilled promiseIterator: It, concurrently: Int) -> Promise<[It.Element.T]> where It.Element: Thenable {
    
=======
public func when<It: IteratorProtocol>(fulfilled promiseIterator: It,
                                       concurrently: Int) ->
Promise<[It.Element.T]> where It.Element: Thenable {

>>>>>>> 1d2e10c7
    guard concurrently > 0 else {
        return Promise(error: PMKError.badInput)
    }
    
    var generator = promiseIterator
    var runningCount = 0
    var promises: [It.Element] = []
<<<<<<< HEAD
    
    let barrier = DispatchQueue(label: "org.promisekit.barrier.when", attributes: [.concurrent])
    
=======

    let barrier = DispatchQueue(label: "org.promisekit.barrier.when",
                                attributes: [.concurrent])

    // Swift 这种, 定义一个 Promise 对象, 然后使用 resolve 操作里面状态的做法, 让人更加容易理解.
    let root = Promise<[It.Element.T]>.pending()
>>>>>>> 1d2e10c7
    func dequeue() {
        guard root.promise.isPending else { return }  // don’t continue dequeueing if root has been rejected
        
        var shouldDequeue = false
        barrier.sync {
            shouldDequeue = runningCount < concurrently
        }
        guard shouldDequeue else { return }
<<<<<<< HEAD
        
        var promise: It.Element!
        
=======

        var _nextPromise: It.Element!

>>>>>>> 1d2e10c7
        barrier.sync(flags: .barrier) {
            guard let nextPromise = generator.next() else { return }
            _nextPromise = nextPromise
            runningCount += 1
            promises.append(nextPromise)
        }
        
        func testDone() {
            barrier.sync {
<<<<<<< HEAD
                if pendingPromises == 0 {
#if !swift(>=3.3) || (swift(>=4) && !swift(>=4.1))
                    root.resolver.fulfill(promises.flatMap{ $0.value })
#else
                    root.resolver.fulfill(promises.compactMap{ $0.value })
#endif
                }
            }
        }
        
        guard promise != nil else {
            return testDone()
        }
        
        promise.pipe { resolution in
=======
                if runningCount == 0 {
                    root.resolver.fulfill(promises.compactMap{ $0.value })
                }
            }
        }

        // 如果娶不到了, 就判断一下, 是不是结束了.
        guard _nextPromise != nil else {
            return testDone()
        }

        _nextPromise.pipe { resolution in
            // 状态量的变化.
>>>>>>> 1d2e10c7
            barrier.sync(flags: .barrier) {
                runningCount -= 1
            }
            
            switch resolution {
            case .fulfilled:
                dequeue()
                testDone()
            case .rejected(let error):
                root.resolver.reject(error)
            }
        }
        
        dequeue()
    }
    
    dequeue()
    
    return root.promise
}

/**
 Waits on all provided promises.
 
 `when(fulfilled:)` rejects as soon as one of the provided promises rejects. `when(resolved:)` waits on all provided promises whatever their result, and then provides an array of `Result<T>` so you can individually inspect the results. As a consequence this function returns a `Guarantee`, ie. errors are lifted from the individual promises into the results array of the returned `Guarantee`.
 
 when(resolved: promise1, promise2, promise3).then { results in
 for result in results where case .fulfilled(let value) {
 //…
 }
 }.catch { error in
 // invalid! Never rejects
 }
 
 - Returns: A new promise that resolves once all the provided promises resolve. The array is ordered the same as the input, ie. the result order is *not* resolution order.
 - Note: we do not provide tuple variants for `when(resolved:)` but will accept a pull-request
 - Remark: Doesn't take Thenable due to protocol `associatedtype` paradox
 */
public func when<T>(resolved promises: Promise<T>...) -> Guarantee<[Result<T>]> {
    return when(resolved: promises)
}

/// - See: `when(resolved: Promise<T>...)`
public func when<T>(resolved promises: [Promise<T>]) -> Guarantee<[Result<T>]> {
    guard !promises.isEmpty else {
        return .value([])
    }
    
    var countdown = promises.count
    let barrier = DispatchQueue(label: "org.promisekit.barrier.join", attributes: .concurrent)
    
    let rg = Guarantee<[Result<T>]>(.pending)
    for promise in promises {
        promise.pipe { result in
            barrier.sync(flags: .barrier) {
                countdown -= 1
            }
            barrier.sync {
                if countdown == 0 {
                    // 当这个时候之后, promises中每个promise都有 result 了, 直接取 Result 就可以了.
                    rg.box.seal(promises.map{ $0.result! })
                }
            }
        }
    }
    return rg
}

/**
 Generate promises at a limited rate and wait for all to resolve.
 
 For example:
 
 func downloadFile(url: URL) -> Promise<Data> {
 // ...
 }
 
 let urls: [URL] = /*…*/
 let urlGenerator = urls.makeIterator()
 
 let generator = AnyIterator<Promise<Data>> {
 guard url = urlGenerator.next() else {
 return nil
 }
 return downloadFile(url)
 }
 
 when(resolved: generator, concurrently: 3).done { results in
 // ...
 }
 
 No more than three downloads will occur simultaneously. Downloads will continue if one of them fails
 
 - Note: The generator is called *serially* on a *background* queue.
 - Warning: Refer to the warnings on `when(resolved:)`
 - Parameter promiseGenerator: Generator of promises.
 - Returns: A new promise that resolves once all the provided promises resolve. The array is ordered the same as the input, ie. the result order is *not* resolution order.
 - SeeAlso: `when(resolved:)`
 */
#if swift(>=5.3)
<<<<<<< HEAD
public func when<It: IteratorProtocol>(resolved promiseIterator: It, concurrently: Int)
-> Guarantee<[Result<It.Element.T>]> where It.Element: Thenable {
=======
public func when<It: IteratorProtocol>(resolved promiseIterator: It,
                                       concurrently: Int)
    -> Guarantee<[Result<It.Element.T>]> where It.Element: Thenable {
>>>>>>> 1d2e10c7
    guard concurrently > 0 else {
        return Guarantee.value([Result.rejected(PMKError.badInput)])
    }
    
    var generator = promiseIterator
    let root = Guarantee<[Result<It.Element.T>]>.pending()
    var pendingPromises = 0
    var promises: [It.Element] = []
    
    let barrier = DispatchQueue(label: "org.promisekit.barrier.when", attributes: [.concurrent])
    
    func dequeue() {
        guard root.guarantee.isPending else {
            return
        }  // don’t continue dequeueing if root has been rejected
        
        var shouldDequeue = false
        barrier.sync {
            shouldDequeue = pendingPromises < concurrently
        }
        guard shouldDequeue else {
            return
        }
        
        var promise: It.Element!
        
        barrier.sync(flags: .barrier) {
            guard let next = generator.next() else {
                return
            }
            
            promise = next
            
            pendingPromises += 1
            promises.append(next)
        }
        
        func testDone() {
            barrier.sync {
                if pendingPromises == 0 {
#if !swift(>=3.3) || (swift(>=4) && !swift(>=4.1))
                    root.resolve(promises.flatMap { $0.result })
#else
                    root.resolve(promises.compactMap { $0.result })
#endif
                }
            }
        }
        
        guard promise != nil else {
            return testDone()
        }
        
        promise.pipe { _ in
            barrier.sync(flags: .barrier) {
                pendingPromises -= 1
            }
            
            dequeue()
            testDone()
        }
        
        dequeue()
    }
    
    dequeue()
    
    return root.guarantee
}
#endif

/// Waits on all provided Guarantees.
public func when(_ guarantees: Guarantee<Void>...) -> Guarantee<Void> {
    return when(guarantees: guarantees)
}

/// Waits on all provided Guarantees.
public func when<T>(_ guarantees: Guarantee<T>...) -> Guarantee<[T]> {
    return when(guarantees: guarantees)
}

/// Waits on all provided Guarantees.
public func when(guarantees: [Guarantee<Void>]) -> Guarantee<Void> {
    return when(fulfilled: guarantees).recover{ _ in }.asVoid()
}

/// Waits on all provided Guarantees.
public func when<T>(guarantees: [Guarantee<T>]) -> Guarantee<[T]> {
    return __when(guarantees).map(on: nil) { guarantees.map { $0.value! } }
}

/// Waits on all provided Guarantees.
public func when<U, V>(guarantees gu: Guarantee<U>, _ gv: Guarantee<V>) -> Guarantee<(U, V)> {
    return __when([gu.asVoid(), gv.asVoid()]).map(on: nil) { (gu.value!, gv.value!) }
}

/// Waits on all provided Guarantees.
public func when<U, V, W>(guarantees gu: Guarantee<U>, _ gv: Guarantee<V>, _ gw: Guarantee<W>) -> Guarantee<(U, V, W)> {
    return __when([gu.asVoid(), gv.asVoid(), gw.asVoid()]).map(on: nil) { (gu.value!, gv.value!, gw.value!) }
}

/// Waits on all provided Guarantees.
public func when<U, V, W, X>(guarantees gu: Guarantee<U>, _ gv: Guarantee<V>, _ gw: Guarantee<W>, _ gx: Guarantee<X>) -> Guarantee<(U, V, W, X)> {
    return __when([gu.asVoid(), gv.asVoid(), gw.asVoid(), gx.asVoid()]).map(on: nil) { (gu.value!, gv.value!, gw.value!, gx.value!) }
}

/// Waits on all provided Guarantees.
public func when<U, V, W, X, Y>(guarantees gu: Guarantee<U>, _ gv: Guarantee<V>, _ gw: Guarantee<W>, _ gx: Guarantee<X>, _ gy: Guarantee<Y>) -> Guarantee<(U, V, W, X, Y)> {
    return __when([gu.asVoid(), gv.asVoid(), gw.asVoid(), gx.asVoid(), gy.asVoid()]).map(on: nil) { (gu.value!, gv.value!, gw.value!, gx.value!, gy.value!) }
}<|MERGE_RESOLUTION|>--- conflicted
+++ resolved
@@ -11,23 +11,13 @@
     guard countdown > 0 else {
         return .value(Void())
     }
-    
+
     let rp = Promise<Void>(.pending)
-<<<<<<< HEAD
-    
-    let progress = Progress(totalUnitCount: Int64(thenables.count))
-    progress.isCancellable = false
-    progress.isPausable = false
-    
-    let barrier = DispatchQueue(label: "org.promisekit.barrier.when", attributes: .concurrent)
-    
-=======
 
     // 这里的思路, 和自己写没有太大的区别.
     // 都是在结果函数里面, 进行 count 值的比对.
     // 并且要有加锁相关的处理.
     let barrier = DispatchQueue(label: "org.promisekit.barrier.when", attributes: .concurrent)
->>>>>>> 1d2e10c7
     for promise in thenables {
         promise.pipe { result in
             // 各个 Primise 自然是自己触发各自的异步操作, 只不过汇总的时候, 需要加锁.
@@ -50,7 +40,7 @@
             }
         }
     }
-    
+
     return rp
 }
 
@@ -59,18 +49,10 @@
     guard countdown > 0 else {
         return .value(Void())
     }
-    
+
     let rg = Guarantee<Void>(.pending)
-<<<<<<< HEAD
-    
-    let progress = Progress(totalUnitCount: Int64(guarantees.count))
-    progress.isCancellable = false
-    progress.isPausable = false
-    
-=======
->>>>>>> 1d2e10c7
     let barrier = DispatchQueue(label: "org.promisekit.barrier.when", attributes: .concurrent)
-    
+
     for guarantee in guarantees {
         guarantee.pipe { (_: T) in
             barrier.sync(flags: .barrier) {
@@ -83,38 +65,34 @@
             }
         }
     }
-    
+
     return rg
 }
 
 /**
  Wait for all promises in a set to fulfill.
- 
+
  For example:
- 
- when(fulfilled: promise1, promise2).then { results in
- //…
- }.catch { error in
- switch error {
- case URLError.notConnectedToInternet:
- //…
- case CLError.denied:
- //…
- }
- }
- 
+
+     when(fulfilled: promise1, promise2).then { results in
+         //…
+     }.catch { error in
+         switch error {
+         case URLError.notConnectedToInternet:
+             //…
+         case CLError.denied:
+             //…
+         }
+     }
+
  - Note: If *any* of the provided promises reject, the returned promise is immediately rejected with that error.
  - Warning: In the event of rejection the other promises will continue to resolve and, as per any other promise, will either fulfill or reject. This is the right pattern for `getter` style asynchronous tasks, but often for `setter` tasks (eg. storing data on a server), you most likely will need to wait on all tasks and then act based on which have succeeded and which have failed, in such situations use `when(resolved:)`.
  - Parameter promises: The promises upon which to wait before the returned promise resolves.
  - Returns: A new promise that resolves when all the provided promises fulfill or one of the provided promises rejects.
  - Note: `when` provides `NSProgress`.
  - SeeAlso: `when(resolved:)`
-<<<<<<< HEAD
- */
-=======
 */
 // AllPromise 的实现.
->>>>>>> 1d2e10c7
 public func when<U: Thenable>(fulfilled thenables: [U]) -> Promise<[U.T]> {
     // thenables.map 中的 map, 是 Sequence 里面的 map.
     // _when 返回的 Promise 能够 fulfilled, 就代表着 thenables 里面都有值了.
@@ -159,28 +137,13 @@
 
 /**
  Generate promises at a limited rate and wait for all to fulfill.
- 
+
  For example:
  
- func downloadFile(url: URL) -> Promise<Data> {
- // ...
- }
+     func downloadFile(url: URL) -> Promise<Data> {
+         // ...
+     }
  
-<<<<<<< HEAD
- let urls: [URL] = /*…*/
- let urlGenerator = urls.makeIterator()
- 
- let generator = AnyIterator<Promise<Data>> {
- guard url = urlGenerator.next() else {
- return nil
- }
- return downloadFile(url)
- }
- 
- when(generator, concurrently: 3).done { datas in
- // ...
- }
-=======
      let urls: [URL] = /*…*/
      let urlGenerator = urls.makeIterator()
 
@@ -198,10 +161,9 @@
      when(generator, concurrently: 3).done { datas in
          // ...
      }
->>>>>>> 1d2e10c7
  
  No more than three downloads will occur simultaneously.
- 
+
  - Note: The generator is called *serially* on a *background* queue.
  - Warning: Refer to the warnings on `when(fulfilled:)`
  - Parameter promiseGenerator: Generator of promises.
@@ -209,77 +171,43 @@
  - SeeAlso: `when(resolved:)`
  */
 
-<<<<<<< HEAD
-public func when<It: IteratorProtocol>(fulfilled promiseIterator: It, concurrently: Int) -> Promise<[It.Element.T]> where It.Element: Thenable {
-    
-=======
 public func when<It: IteratorProtocol>(fulfilled promiseIterator: It,
                                        concurrently: Int) ->
 Promise<[It.Element.T]> where It.Element: Thenable {
 
->>>>>>> 1d2e10c7
     guard concurrently > 0 else {
         return Promise(error: PMKError.badInput)
     }
-    
+
     var generator = promiseIterator
     var runningCount = 0
     var promises: [It.Element] = []
-<<<<<<< HEAD
-    
-    let barrier = DispatchQueue(label: "org.promisekit.barrier.when", attributes: [.concurrent])
-    
-=======
 
     let barrier = DispatchQueue(label: "org.promisekit.barrier.when",
                                 attributes: [.concurrent])
 
     // Swift 这种, 定义一个 Promise 对象, 然后使用 resolve 操作里面状态的做法, 让人更加容易理解.
     let root = Promise<[It.Element.T]>.pending()
->>>>>>> 1d2e10c7
     func dequeue() {
         guard root.promise.isPending else { return }  // don’t continue dequeueing if root has been rejected
-        
+
         var shouldDequeue = false
         barrier.sync {
             shouldDequeue = runningCount < concurrently
         }
         guard shouldDequeue else { return }
-<<<<<<< HEAD
-        
-        var promise: It.Element!
-        
-=======
 
         var _nextPromise: It.Element!
 
->>>>>>> 1d2e10c7
         barrier.sync(flags: .barrier) {
             guard let nextPromise = generator.next() else { return }
             _nextPromise = nextPromise
             runningCount += 1
             promises.append(nextPromise)
         }
-        
+
         func testDone() {
             barrier.sync {
-<<<<<<< HEAD
-                if pendingPromises == 0 {
-#if !swift(>=3.3) || (swift(>=4) && !swift(>=4.1))
-                    root.resolver.fulfill(promises.flatMap{ $0.value })
-#else
-                    root.resolver.fulfill(promises.compactMap{ $0.value })
-#endif
-                }
-            }
-        }
-        
-        guard promise != nil else {
-            return testDone()
-        }
-        
-        promise.pipe { resolution in
-=======
                 if runningCount == 0 {
                     root.resolver.fulfill(promises.compactMap{ $0.value })
                 }
@@ -293,11 +221,10 @@
 
         _nextPromise.pipe { resolution in
             // 状态量的变化.
->>>>>>> 1d2e10c7
             barrier.sync(flags: .barrier) {
                 runningCount -= 1
             }
-            
+
             switch resolution {
             case .fulfilled:
                 dequeue()
@@ -306,32 +233,32 @@
                 root.resolver.reject(error)
             }
         }
+
+        dequeue()
+    }
         
-        dequeue()
-    }
-    
     dequeue()
-    
+
     return root.promise
 }
 
 /**
  Waits on all provided promises.
- 
+
  `when(fulfilled:)` rejects as soon as one of the provided promises rejects. `when(resolved:)` waits on all provided promises whatever their result, and then provides an array of `Result<T>` so you can individually inspect the results. As a consequence this function returns a `Guarantee`, ie. errors are lifted from the individual promises into the results array of the returned `Guarantee`.
- 
- when(resolved: promise1, promise2, promise3).then { results in
- for result in results where case .fulfilled(let value) {
- //…
- }
- }.catch { error in
- // invalid! Never rejects
- }
- 
+
+     when(resolved: promise1, promise2, promise3).then { results in
+         for result in results where case .fulfilled(let value) {
+            //…
+         }
+     }.catch { error in
+         // invalid! Never rejects
+     }
+
  - Returns: A new promise that resolves once all the provided promises resolve. The array is ordered the same as the input, ie. the result order is *not* resolution order.
  - Note: we do not provide tuple variants for `when(resolved:)` but will accept a pull-request
  - Remark: Doesn't take Thenable due to protocol `associatedtype` paradox
- */
+*/
 public func when<T>(resolved promises: Promise<T>...) -> Guarantee<[Result<T>]> {
     return when(resolved: promises)
 }
@@ -341,10 +268,10 @@
     guard !promises.isEmpty else {
         return .value([])
     }
-    
+
     var countdown = promises.count
     let barrier = DispatchQueue(label: "org.promisekit.barrier.join", attributes: .concurrent)
-    
+
     let rg = Guarantee<[Result<T>]>(.pending)
     for promise in promises {
         promise.pipe { result in
@@ -363,61 +290,56 @@
 }
 
 /**
- Generate promises at a limited rate and wait for all to resolve.
- 
- For example:
- 
- func downloadFile(url: URL) -> Promise<Data> {
- // ...
- }
- 
- let urls: [URL] = /*…*/
- let urlGenerator = urls.makeIterator()
- 
- let generator = AnyIterator<Promise<Data>> {
- guard url = urlGenerator.next() else {
- return nil
- }
- return downloadFile(url)
- }
- 
- when(resolved: generator, concurrently: 3).done { results in
- // ...
- }
- 
- No more than three downloads will occur simultaneously. Downloads will continue if one of them fails
- 
- - Note: The generator is called *serially* on a *background* queue.
- - Warning: Refer to the warnings on `when(resolved:)`
- - Parameter promiseGenerator: Generator of promises.
- - Returns: A new promise that resolves once all the provided promises resolve. The array is ordered the same as the input, ie. the result order is *not* resolution order.
- - SeeAlso: `when(resolved:)`
- */
+Generate promises at a limited rate and wait for all to resolve.
+
+For example:
+
+    func downloadFile(url: URL) -> Promise<Data> {
+        // ...
+    }
+
+    let urls: [URL] = /*…*/
+    let urlGenerator = urls.makeIterator()
+
+    let generator = AnyIterator<Promise<Data>> {
+        guard url = urlGenerator.next() else {
+            return nil
+        }
+        return downloadFile(url)
+    }
+
+    when(resolved: generator, concurrently: 3).done { results in
+        // ...
+    }
+
+No more than three downloads will occur simultaneously. Downloads will continue if one of them fails
+
+- Note: The generator is called *serially* on a *background* queue.
+- Warning: Refer to the warnings on `when(resolved:)`
+- Parameter promiseGenerator: Generator of promises.
+- Returns: A new promise that resolves once all the provided promises resolve. The array is ordered the same as the input, ie. the result order is *not* resolution order.
+- SeeAlso: `when(resolved:)`
+*/
 #if swift(>=5.3)
-<<<<<<< HEAD
-public func when<It: IteratorProtocol>(resolved promiseIterator: It, concurrently: Int)
--> Guarantee<[Result<It.Element.T>]> where It.Element: Thenable {
-=======
 public func when<It: IteratorProtocol>(resolved promiseIterator: It,
                                        concurrently: Int)
     -> Guarantee<[Result<It.Element.T>]> where It.Element: Thenable {
->>>>>>> 1d2e10c7
     guard concurrently > 0 else {
         return Guarantee.value([Result.rejected(PMKError.badInput)])
     }
-    
+
     var generator = promiseIterator
     let root = Guarantee<[Result<It.Element.T>]>.pending()
     var pendingPromises = 0
     var promises: [It.Element] = []
-    
+
     let barrier = DispatchQueue(label: "org.promisekit.barrier.when", attributes: [.concurrent])
-    
+
     func dequeue() {
         guard root.guarantee.isPending else {
             return
         }  // don’t continue dequeueing if root has been rejected
-        
+
         var shouldDequeue = false
         barrier.sync {
             shouldDequeue = pendingPromises < concurrently
@@ -425,50 +347,50 @@
         guard shouldDequeue else {
             return
         }
-        
+
         var promise: It.Element!
-        
+
         barrier.sync(flags: .barrier) {
             guard let next = generator.next() else {
                 return
             }
-            
+
             promise = next
-            
+
             pendingPromises += 1
             promises.append(next)
         }
-        
+
         func testDone() {
             barrier.sync {
                 if pendingPromises == 0 {
-#if !swift(>=3.3) || (swift(>=4) && !swift(>=4.1))
+                  #if !swift(>=3.3) || (swift(>=4) && !swift(>=4.1))
                     root.resolve(promises.flatMap { $0.result })
-#else
+                  #else
                     root.resolve(promises.compactMap { $0.result })
-#endif
+                  #endif
                 }
             }
         }
-        
+
         guard promise != nil else {
             return testDone()
         }
-        
+
         promise.pipe { _ in
             barrier.sync(flags: .barrier) {
                 pendingPromises -= 1
             }
-            
+
             dequeue()
             testDone()
         }
-        
+
         dequeue()
     }
-    
+
     dequeue()
-    
+
     return root.guarantee
 }
 #endif
